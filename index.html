<!DOCTYPE html>
<html lang="en">
<head>
    <meta charset="UTF-8">
    <meta name="viewport" content="width=device-width, initial-scale=1">
    <meta http-equiv="X-UA-Compatible" content="ie=edge">
    <link rel="preconnect" href="https://fonts.googleapis.com">
    <link rel="preconnect" href="https://fonts.gstatic.com" crossorigin>
    <link href="https://fonts.googleapis.com/css2?family=Nunito:ital,wght@0,200..1000;1,200..1000&display=swap" rel="stylesheet">
    <title>POLYHYMN</title>
    
    <!-- CSS Modules -->
    <link rel="stylesheet" href="css/main.css">
    <link rel="stylesheet" href="css/keyboard.css">
    <link rel="stylesheet" href="css/sampler.css">
    <link rel="stylesheet" href="css/lfo.css">
    <link rel="stylesheet" href="css/adsr.css">
    <link rel="stylesheet" href="css/oscillator.css">
    <link rel="stylesheet" href="css/filter.css">
    <link rel="stylesheet" href="css/modulation.css">
    <link rel="stylesheet" href="css/looper.css">
    <link rel="stylesheet" href="css/fx.css">
    <link rel="stylesheet" href="css/delay.css">
    <link rel="stylesheet" href="css/master.css">
  </head>
  <body>
      <div class="container">
          
          <div class="synth-panel">
           
  <!-- LFO Module -->
  <div class="module LFO-Module" style="min-width: 205px; max-width: 205px;">
    <div class="lfo">MATRIX</div>
    <div class="matrix-buttons-container" style="position: relative; z-index: 10;">
      <div class="matrix-button">MOD</div>
      <div class="matrix-button">LFO</div>
      <div class="matrix-button">1</div>
      <div class="matrix-button">2</div>
      <div class="matrix-button">3</div>
      <div class="matrix-button">4</div>
    </div>
    <div class="lfo-controls-container" style="z-index: 5;">
  
      
  <!-- Replace the button switches with a vertical 9-position slider -->
  <div class="lfo-destination-container">
    <!-- Vertical slider with 9 notches -->
    <input type="range" class="lfo-destination-range" min="0" max="12" step="1" value="0" orient="vertical">
    
    <!-- Tick marks with labels -->
    <div class="lfo-destination-ticks">
      <div class="tick-with-label">
        <div class="tick"></div>
        <span class="tick-label">Sampler Pitch</span>
      </div>
      <div class="tick-with-label">
        <div class="tick"></div>
        <span class="tick-label">Osc 1 Pitch</span>
      </div>
      <div class="tick-with-label">
        <div class="tick"></div>
        <span class="tick-label">Osc 2 Pitch</span>
      </div>
      <div class="tick-with-label">
        <div class="tick"></div>
        <span class="tick-label">Sampler Gain</span>
      </div>
      <div class="tick-with-label">
        <div class="tick"></div>
        <span class="tick-label">Osc 1 Gain</span>
      </div>
      <div class="tick-with-label">
        <div class="tick"></div>
        <span class="tick-label">Osc 2 Gain</span>
      </div>
      <div class="tick-with-label">
        <div class="tick"></div>
        <span class="tick-label">Osc 1 PWM</span>
      </div>
      <div class="tick-with-label">
        <div class="tick"></div>
        <span class="tick-label">Osc 2 PWM</span>
      </div>
      <div class="tick-with-label">
        <div class="tick"></div>
        <span class="tick-label">Osc 1 Quant</span>
      </div>
      <div class="tick-with-label">
        <div class="tick"></div>
        <span class="tick-label">Osc 2 Quant</span>
      </div>
      <div class="tick-with-label">
        <div class="tick"></div>
        <span class="tick-label">Osc 1 FM</span>
      </div>
      <div class="tick-with-label">
        <div class="tick"></div>
        <span class="tick-label">Osc 2 FM</span>
      </div>
      <div class="tick-with-label">
        <div class="tick"></div>
        <span class="tick-label">Overload</span>
      </div>
    </div>
    <div class="destination-label">Destination</div>
  </div>
  <div class="lfo-destination-container">
    <!-- Vertical slider with 9 notches -->
    <input type="range" class="lfo-destination-range" min="0" max="12" step="1" value="0" orient="vertical">
    
    <!-- Tick marks with labels -->
    <div class="lfo-destination-ticks">
      <div class="tick-with-label">
        <div class="tick"></div>
        <span class="tick-label">Lo-Fi</span>
      </div>
      <div class="tick-with-label">
        <div class="tick"></div>
        <span class="tick-label">Speed</span>
      </div>
      <div class="tick-with-label">
        <div class="tick"></div>
        <span class="tick-label">Jump</span>
      </div>
      <div class="tick-with-label">
        <div class="tick"></div>
        <span class="tick-label">Filter</span>
      </div>
      <div class="tick-with-label">
        <div class="tick"></div>
        <span class="tick-label">Stutter</span>
      </div>
      <div class="tick-with-label">
        <div class="tick"></div>
        <span class="tick-label">Pitch</span>
      </div>
      <div class="tick-with-label">
        <div class="tick"></div>
        <span class="tick-label">Delay Time</span>
      </div>
      <div class="tick-with-label">
        <div class="tick"></div>
        <span class="tick-label">Warp</span>
      </div>
      <div class="tick-with-label">
        <div class="tick"></div>
        <span class="tick-label">Feedback</span>
      </div>
      <div class="tick-with-label">
        <div class="tick"></div>
        <span class="tick-label">Cutoff</span>
      </div>
      <div class="tick-with-label">
        <div class="tick"></div>
        <span class="tick-label">Variant</span>
      </div>
      <div class="tick-with-label">
        <div class="tick"></div>
        <span class="tick-label">Resonance</span>
      </div>
      <div class="tick-with-label">
        <div class="tick"></div>
        <span class="tick-label">Lo-Fi Amt</span>
      </div>
      
    </div>
    <div class="destination-label">Destination</div>
  
  </div>
  </div>
  <!-- New 3-column layout for knobs -->
  <div class="matrix-knobs-container" style="display: flex; justify-content: space-between; margin-top: 15px; width: 94%;">
    <!-- Column 1 -->
    <div class="matrix-knob-column" style="flex-direction: column; align-items: center;">
      <div class="select-button-container">
        <div class="select-button" id="lfo-select-button">
          <img src="control icons/destination-select.svg" alt="Destination Select" class="icon">
          <div class="select-led"></div>
        </div>
        <label for="lfo-select-button"style="
        margin-top: 1px;
    ">Select</label>
      </div>
      <div class="knob-container">
        <div class="knob" id="matrix-depth-knob" style="background-color: #6B8F53; box-shadow: 0 0 0 4.2px #6B8F53, 0 0 0 6px #35100B;"></div>
        <label for="matrix-depth-knob">Depth</label>
      </div>
  
      
  
    </div>
    
    <!-- Column 2 -->
      <div class="matrix-knob-column" style="flex-direction: column; align-items: center; margin-top: 9px;    display: flex
  ;">
        <div class="knob-container">
          <div class="knob" id="macro1-knob" style="background-color: #4E658B; box-shadow: 0 0 0 4.2px #4E658B, 0 0 0 6px #35100B;"></div>
          <label for="macro1-knob">Macro 1</label>
        </div>
        <div class="knob-container">
          <div class="knob" id="macro3-knob" style="background-color: #BA5446; box-shadow: 0 0 0 4.2px #BA5446, 0 0 0 6px #35100B;"></div>
          <label for="macro3-knob">Macro 3</label>
        </div>
      
  
    </div>
    
    <!-- Column 3 -->
    <div class="matrix-knob-column" style="flex-direction: column; align-items: center; margin-top: 9px;    display: flex
  ;">
    <div class="knob-container">
      <div class="knob" id="macro2-knob" style="background-color: #E5AB5F; box-shadow: 0 0 0 4.2px #E5AB5F, 0 0 0 6px #35100B;"></div>
      <label for="macro2-knob">Macro 2</label>
    </div>
  
    <div class="knob-container">
      <div class="knob" id="macro4-knob" style="background-color: #CF814D; box-shadow: 0 0 0 4.2px #CF814D, 0 0 0 6px #35100B;"></div>
      <label for="macro4-knob">Macro 4</label>
    </div> 
  
  </div>
  </div>
  </div>
  
  <!-- Updated MODULATION Module with canvas at top and two-column layout below -->
  <div class="module modulation-module">
    <div class="module-title modulation">MODULATION</div>
    
    <!-- Canvas at the top of the module -->
    <div class="mod-canvas-container">
      <canvas id="mod-canvas" width="120" height="100"></canvas>
      <div class="mod-grid-overlay"></div>
    </div>
    
    <!-- Two columns below the canvas -->
    <div class="mod-columns-container">
      <!-- Left column: controls stacked vertically -->
      <div class="mod-left-column" style="height: 191.400px;">
        <!-- Three-way vertical selector -->
        <div class="mod-selector-container">
          <div class="mod-mode-selector">
            <div class="mode-option" data-mode="env">ENV</div>
            <div class="mode-option active" data-mode="lfo">LFO</div>
            <div class="mode-option" data-mode="trig">TRIG</div>
          </div>
        </div>
        
        <!-- Rate Knob -->
        <div class="knob-container" style="
      margin-top: 31.5px;"> 
          <div class="knob" id="mod-rate-knob"></div>
          <label for="mod-rate-knob">Rate</label>
        </div>
  
        
        
      </div>
      
      <!-- Right column: destination slider -->
      <div class="mod-right-column">
        <!-- Left side: Vertical sliders -->
        <div class="lfo-sliders-container">
  
  
          
          <!-- Rate Slider -->
          <div class="slider-tick-container">
            <input type="range" class="rate-slider-range" min="0" max="1" step="0.01" value="0.5" orient="vertical">
            <div class="slider-label"style="margin-top: 17px;">Rate</div>
          </div>
  
    <!-- Delay Slider (renamed to "Fade In") -->
    <div class="slider-tick-container">
      <input type="range" class="delay-slider-range" min="0" max="1" step="0.01" value="0.5" orient="vertical">
      <div class="slider-label"style="margin-top: 17px;">Fade</div>
    </div>
  </div>
      </div>
    </div>
    <div class="mod-bottom-controls">
      <div class="knob-container">
        <div class="knob" id="mod-depth-knob"></div>
        <label for="mod-depth-knob"style="
        margin-right: 6px;
    ">Depth</label>
      </div>
  <!-- Update this line in the mod-bottom-controls section -->
  <div class="shape-knob-container">
    <!-- Fixed position shape markers at exact angles -->
    <div class="shape-markers">
      <!-- -150 degrees -->
      <div class="shape-marker" style="transform: rotate(-150deg) translateY(-30px) rotate(150deg);">
        <img src="SHAPES/wave-sine.svg" alt="Sine" width="13" height="9">
      </div>
      <!-- -75 degrees -->
      <div class="shape-marker" style="transform: rotate(-75deg) translateY(-30px) rotate(75deg);">
        <img src="SHAPES/sawtooth-wave.svg" alt="Sawtooth" width="13" height="9">
      </div>
      <!-- 0 degrees -->
      <div class="shape-marker" style="transform: rotate(0deg) translateY(-30px) rotate(0deg);">
        <img src="SHAPES/triangle-shape.svg" alt="Triangle" width="13" height="9">
      </div>
      <!-- 75 degrees -->
      <div class="shape-marker" style="transform: rotate(75deg) translateY(-30px) rotate(-75deg);">
        <img src="SHAPES/square-wave.svg" alt="Square" width="13" height="9">
      </div>
      <!-- 150 degrees -->
      <div class="shape-marker" style="transform: rotate(150deg) translateY(-30px) rotate(-150deg);">
        <img src="SHAPES/mod-random.svg" alt="Random" width="13" height="9">
      </div>
    </div>
    
    <!-- The knob itself - UPDATED with shape-knob class -->
    <div class="shape-knob" id="mod-shape-knob"></div>
  
  </div>
    </div>
  </div>
  
  <!-- Updated SAMPLER Module with matching styling -->
  <div class="module sampler-module">
    <div class="module-title sampler">SAMPLER</div>
    
    <!-- Two-column layout container -->
    <div class="sampler-columns">
      <!-- Left Column -->
      <div class="sampler-column">
  <!-- Completely revised HTML for the file input -->
  <div class="sample-selector-container">
    <div class="sample-selector-container">
      <label for="audio-file" id="load-sample-label" class="custom-file-button">Load</label>
      <input type="file" id="audio-file" accept="audio/*" class="hidden-file-input">
    </div>
  </div>
        
  <div class="switch-container lofi-button-container">
    <div class="lofi-button" id="emu-mode-switch">
      <img src="control icons/lo-fi.svg" alt="Lo-Fi" class="icon">
    </div>
    <label for="emu-mode-switch">Lo-Fi</label>
  </div>
        <div class="switch-container reverse-button-container">
          <div class="reverse-button" id="reverse-button">
            <img src="control icons/reverse.svg" alt="Reverse" class="icon">
          </div>
          <label for="reverse-button">Reverse</label>
        </div>
        <div class="knob-container">
          <div class="knob" id="sample-volume-knob"></div>
          <label for="sample-volume-knob">Volume</label>
        </div>
        
        <div class="knob-container">
          <div class="knob" id="sample-pitch-knob"></div>
          <label for="sample-pitch-knob">Pitch</label>
        </div>
        
        <div class="knob-container">
          <div class="knob" id="sample-fade-knob"></div>
          <label for="sample-fade-knob">Fade</label>
        </div>
      </div>
      
      <!-- Right Column -->
      <div class="sampler-column">
        <!-- Sample selector dropdown -->
        <div class="sample-selector-container">
          <button id="sample-selector-btn">Presets</button>
          <div id="sample-dropdown" class="sample-dropdown">
            <div class="dropdown-item" data-sample="Dirty Bass.wav">Dirty Bass</div>
            <div class="dropdown-item" data-sample="Piano.wav">Piano</div>
            <div class="dropdown-item" data-sample="Noise.wav">Noise</div>
            <div class="dropdown-item" data-sample="Saw.wav">Saw</div>
            <div class="dropdown-item" data-sample="Mallet.wav">Mallet</div>
          </div>
        </div>
        
        <div class="switch-container rec-button-container">
          <div class="rec-button" id="mic-record-button">
            <img src="control icons/record.svg" alt="Record" class="icon">
          </div>
          <label for="mic-record-button">Rec</label>
        </div>
        <div class="switch-container keytrack-button-container">
          <div class="keytrack-button active" id="keytrack-button">
            <img src="control icons/keyboard.svg" alt="Keyboard" class="icon">
  
            <div class="select-led" style="background-color: #c52a18; box-shadow: 0 0 4px #ff0000;"></div>
          </div>
          <label for="keytrack-button">Key-Track</label>
        </div>
        <div class="knob-container">
          <div class="knob" id="sample-start-knob"></div>
          <label for="sample-start-knob">Start</label>
        </div>
        
        <div class="knob-container">
          <div class="knob" id="sample-end-knob"></div>
          <label for="sample-end-knob">End</label>
        </div>
        
        <div class="knob-container">
          <div class="knob" id="sample-crossfade-knob"></div>
          <label for="sample-crossfade-knob">Loop</label>
        </div>
      </div>
    </div>
  </div>
  
  <!-- OSCILLATOR 1 Module -->
  <div class="module oscillator-module"> <!-- Keep existing classes -->
    <div class="module-title oscillator">OSCILLATOR 1</div> <!-- Changed title -->

    <!-- Wave Shape Selector -->
    <div class="osc-selector-container"> <!-- Keep existing classes -->
      <!-- Add ID, keep existing classes -->
      <input type="range" id="osc1-wave-selector" class="five-step-selector-range" min="0" max="4" step="1" value="2">
      <div class="five-step-ticks"> <!-- Keep existing classes -->
        <!-- ... ticks ... -->
         <div class="tick-container">
          <div class="tick"></div>
          <div class="wave-shape">
            <img src="SHAPES/wave-sine.svg" alt="Sine" width="18" height="14">
          </div>
        </div>
        <div class="tick-container">
          <div class="tick"></div>
          <div class="wave-shape">
            <img src="SHAPES/sawtooth-wave.svg" alt="Sawtooth" width="18" height="14">
          </div>
        </div>
        <div class="tick-container">
          <div class="tick"></div>
          <div class="wave-shape">
            <img src="SHAPES/triangle-shape.svg" alt="Triangle" width="18" height="14">
          </div>
        </div>
        <div class="tick-container">
          <div class="tick"></div>
          <div class="wave-shape">
            <img src="SHAPES/square-wave.svg" alt="Square" width="18" height="14">
          </div>
        </div>
        <div class="tick-container">
          <div class="tick"></div>
          <div class="wave-shape">
            <img src="SHAPES/pulse.svg" alt="Pulse" width="18" height="14">
          </div>
        </div>
      </div>
    </div>

    <!-- Octave Selector -->
    <div class="osc-selector-container"> <!-- Keep existing classes -->
      <!-- Add ID, keep existing classes -->
      <input type="range" id="osc1-octave-selector" class="five-step-selector-range" min="0" max="4" step="1" value="2">
      <div class="five-step-ticks"> <!-- Keep existing classes -->
        <!-- ... ticks ... -->
         <div class="tick-container">
          <div class="tick"></div>
          <span class="octave-label">-2</span>
        </div>
        <div class="tick-container">
          <div class="tick"></div>
          <span class="octave-label">-1</span>
        </div>
        <div class="tick-container">
          <div class="tick"></div>
          <span class="octave-label">0</span>
        </div>
        <div class="tick-container">
          <div class="tick"></div>
          <span class="octave-label">+1</span>
        </div>
        <div class="tick-container">
          <div class="tick"></div>
          <span class="octave-label">+2</span>
        </div>
      </div>
    </div>

    <!-- Two columns for controls -->
    <div class="osc-columns-container"> <!-- Keep existing classes -->
      <!-- Left column -->
      <div class="osc-left-column"> <!-- Keep existing classes -->
        <!-- FM Source Switch -->
        <div class="osc-switch-container"> <!-- Keep existing classes -->
          <!-- <<< CORRECTED LABEL >>> -->
          <label class="osc-switch-label osc-switch-label-top">Sampler</label>
          <!-- Add ID, keep existing classes -->
          <div class="osc-vertical-switch" id="osc1-fm-source-switch"></div>
          <label class="osc-switch-label osc-switch-label-bottom">Osc 2</label>
        </div>

        <!-- PWM Knob -->
        <div class="knob-container"> <!-- Keep existing classes -->
          <!-- Add ID, keep existing classes -->
          <div class="knob" id="osc1-pwm-knob"></div>
          <label for="osc1-pwm-knob">PWM</label>
        </div>

        <!-- Pitch Knob -->
        <div class="knob-container"> <!-- Keep existing classes -->
          <!-- Add ID, keep existing classes -->
          <div class="knob" id="osc1-pitch-knob"></div>
          <label for="osc1-pitch-knob">Pitch</label>
        </div>
      </div>

      <!-- Right column -->
      <div class="osc-right-column"> <!-- Keep existing classes -->
        <!-- FM Knob -->
        <div class="knob-container"> <!-- Keep existing classes -->
          <!-- Add ID, keep existing classes -->
          <div class="knob" id="osc1-fm-knob"></div>
          <label for="osc1-fm-knob">FM</label>
        </div>

        <!-- Quantize Knob -->
        <div class="knob-container"> <!-- Keep existing classes -->
          <!-- Add ID, keep existing classes -->
          <div class="knob" id="osc1-quantize-knob"></div>
          <label for="osc1-quantize-knob">Quantize</label>
        </div>

        <!-- Gain Knob -->
        <div class="knob-container"> <!-- Keep existing classes -->
          <!-- Add ID, keep existing classes -->
          <div class="knob" id="osc1-gain-knob"></div>
          <label for="osc1-gain-knob">Gain</label>
        </div>
      </div>
    </div>
  </div>
  <!-- OSCILLATOR 2 Module -->
  <div class="module oscillator-module">
    <div class="module-title oscillator">OSCILLATOR 2</div>

    <!-- Wave Shape Selector -->
    <div class="osc-selector-container">
        <!-- <<< ADD ID >>> -->
        <input type="range" id="osc2-wave-selector" class="five-step-selector-range" min="0" max="4" step="1" value="2">
        <div class="five-step-ticks">
            <!-- ... ticks ... -->
             <div class="tick-container">
              <div class="tick"></div>
              <div class="wave-shape">
                <img src="SHAPES/wave-sine.svg" alt="Sine" width="18" height="14">
              </div>
            </div>
            <div class="tick-container">
              <div class="tick"></div>
              <div class="wave-shape">
                <img src="SHAPES/sawtooth-wave.svg" alt="Sawtooth" width="18" height="14">
              </div>
            </div>
            <div class="tick-container">
              <div class="tick"></div>
              <div class="wave-shape">
                <img src="SHAPES/triangle-shape.svg" alt="Triangle" width="18" height="14">
              </div>
            </div>
            <div class="tick-container">
              <div class="tick"></div>
              <div class="wave-shape">
                <img src="SHAPES/square-wave.svg" alt="Square" width="18" height="14">
              </div>
            </div>
            <div class="tick-container">
              <div class="tick"></div>
              <div class="wave-shape">
                <img src="SHAPES/pulse.svg" alt="Pulse" width="18" height="14">
              </div>
            </div>
        </div>
    </div>

    <!-- Octave Selector -->
    <div class="osc-selector-container">
        <!-- <<< ADD ID >>> -->
        <input type="range" id="osc2-octave-selector" class="five-step-selector-range" min="0" max="4" step="1" value="2">
        <div class="five-step-ticks">
            <!-- ... ticks ... -->
             <div class="tick-container">
              <div class="tick"></div>
              <span class="octave-label">-2</span>
            </div>
            <div class="tick-container">
              <div class="tick"></div>
              <span class="octave-label">-1</span>
            </div>
            <div class="tick-container">
              <div class="tick"></div>
              <span class="octave-label">0</span>
            </div>
            <div class="tick-container">
              <div class="tick"></div>
              <span class="octave-label">+1</span>
            </div>
            <div class="tick-container">
              <div class="tick"></div>
              <span class="octave-label">+2</span>
            </div>
        </div>
    </div>

    <!-- Two columns for controls -->
    <div class="osc-columns-container">
        <!-- Left column -->
        <div class="osc-left-column">
            <!-- FM Source Switch -->
            <div class="osc-switch-container">
                <label class="osc-switch-label osc-switch-label-top">Sampler</label>
                <!-- <<< ADD ID >>> -->
                <div class="osc-vertical-switch" id="osc2-fm-source-switch"></div>
                <label class="osc-switch-label osc-switch-label-bottom">Osc 1</label>
            </div>

            <!-- PWM Knob -->
            <div class="knob-container">
                <!-- <<< ADD ID >>> -->
                <div class="knob" id="osc2-pwm-knob"></div>
                <label for="osc2-pwm-knob">PWM</label>
            </div>

            <!-- Pitch Knob -->
            <div class="knob-container">
                <!-- <<< ADD ID >>> -->
                <div class="knob" id="osc2-pitch-knob"></div>
                <label for="osc2-pitch-knob">Pitch</label>
            </div>
        </div>

        <!-- Right column -->
        <div class="osc-right-column">
            <!-- FM Knob -->
            <div class="knob-container">
                <!-- <<< ADD ID >>> -->
                <div class="knob" id="osc2-fm-knob"></div>
                <label for="osc2-fm-knob">FM</label>
            </div>

            <!-- Quantize Knob -->
            <div class="knob-container">
                <!-- <<< ADD ID >>> -->
                <div class="knob" id="osc2-quantize-knob"></div>
                <label for="osc2-quantize-knob">Quantize</label>
            </div>

            <!-- Gain Knob -->
            <div class="knob-container">
                <!-- <<< ADD ID >>> -->
                <div class="knob" id="osc2-gain-knob"></div>
                <label for="osc2-gain-knob">Gain</label>
            </div>
        </div>
    </div>
  </div>
  <!-- FILTER Module -->
  <div class="module filter-module">
    <div class="module-title filter">FILTER</div>
    
    <div class="filter-controls-container">
      <!-- Left side: Vertical sliders -->
      <div class="filter-sliders-container">
        <!-- Frequency Slider -->
        <div class="slider-tick-container">
          <input type="range" class="freq-slider-range" min="8" max="16000" step="0.00001" value="16000">
          <div class="filter-slider-label"style="margin-top: 23px;">Freq</div>
        </div>
        
        <div class="slider-tick-container">
          <input type="range" class="res-slider-range" min="0" max="1" step="0.01" value="0.5">
          <div class="filter-slider-label"style="margin-top: 23px;">Res</div>
        </div>
      </div>
      
      <!-- Right side: Filter Type Selector (vertical) -->
      <div class="filter-type-container">
        <!-- Vertical slider with 5 notches -->
        <input type="range" class="filter-type-range" min="0" max="4" step="1" value="0" orient="vertical">
        
        <!-- Tick marks with labels -->
        <div class="filter-type-ticks">
          <div class="tick-with-label">
            <div class="tick"></div>
            <span class="tick-label">LP 12</span>
          </div>
          <div class="tick-with-label">
            <div class="tick"></div>
            <span class="tick-label">LP 24</span>
          </div>
          <div class="tick-with-label">
            <div class="tick"></div>
            <span class="tick-label">Phase</span>
          </div>
          <div class="tick-with-label">
            <div class="tick"></div>
            <span class="tick-label">Comb</span>
          </div>
          <div class="tick-with-label">
            <div class="tick"></div>
            <span class="tick-label">Dist</span>
          </div>
        </div>
        <div class="filter-type-label">Type</div>
      </div>
    </div>
    
    <!-- Horizontal sliders container -->
    <div class="filter-horizontal-sliders">
      <!-- Drive slider -->
      <div class="horizontal-slider-container">
        <input type="range" class="drive-slider-range" min="0" max="1" step="0.01" value="0">
  
        <div class="horizontal-slider-label">Drive</div>
      </div>
      
      <!-- Variant slider -->
      <div class="horizontal-slider-container">
        <input type="range" class="variant-slider-range" min="0" max="1" step="0.01" value="0">
  
        <div class="horizontal-slider-label">Variant</div>
      </div>
    </div>
    
    <!-- Bottom knobs -->
    <div class="filter-bottom-controls">
      <div class="filter-knob-container">
        <div class="knob" id="adsr-knob"></div>
        <label for="adsr-knob">ADSR</label>
      </div>
      <div class="filter-knob-container">
        <div class="knob" id="keytrack-knob"></div>
        <label for="keytrack-knob">Key-Track</label>
      </div>
    </div>
  </div>
              <!-- ADSR Module -->
<<<<<<< HEAD
<div class="module" style="grid-column: span 2;">
  <div class="module-title adsr">ADSR Envelope</div>
=======
              <div class="module" style="grid-column: span 2;">
                <div class="module-title adsr">ADSR Envelope</div>
                
                <div class="adsr-graph" id="adsr-visualization">
                  <div class="adsr-line"></div>
                </div>
              
                <div class="slider-group">
                  <div class="slider-attack">
  <span id="attack-value">0</span>
  <input type="range" id="attack" min="0" max="30" step="0.001" value="0">
</div>
<div class="slider-decay">
  <span id="decay-value">0.0</span>
  <input type="range" id="decay" min="0" max="30" step="0.001" value="0.1">
</div>
<div class="slider-sustain">
  <span id="sustain-value">1</span>
  <input type="range" id="sustain" min="0" max="1" step="0.001" value="1">
</div>
<div class="slider-release">
  <span id="release-value">0.00</span>
  <input type="range" id="release" min="0" max="30" step="0.001" value="0.001">
</div>
                </div>
                
                <div class="slider-labels">
                  <label>A</label>
                  <label>D</label>
                  <label>S</label>
                  <label>R</label>
                </div>
              </div>
              
>>>>>>> 4ce6c20e
  
  <div class="adsr-graph" id="adsr-visualization">
    <div class="adsr-line"></div>
  </div>

  <div class="slider-group">
    <div class="slider-attack">
      <span id="attack-value">0.00</span>
      <div class="adsr-slider-track"></div>
      <input type="range" id="attack" min="0" max="30" step="0.001" value="0" class="adsr-slider" orient="vertical">
      <label>A</label>
    </div>
    
    <div class="slider-decay">
      <span id="decay-value">0.00</span>
      <div class="adsr-slider-track"></div>
      <input type="range" id="decay" min="0" max="30" step="0.001" value="0.1" class="adsr-slider" orient="vertical">
      <label>D</label>
    </div>
    
    <div class="slider-sustain">
      <span id="sustain-value">1.00</span>
      <div class="adsr-slider-track"></div>
      <input type="range" id="sustain" min="0" max="1" step="0.001" value="1" class="adsr-slider" orient="vertical">
      <label>S</label>
    </div>
    
    <div class="slider-release">
      <span id="release-value">0.00</span>
      <div class="adsr-slider-track"></div>
      <input type="range" id="release" min="0" max="30" step="0.001" value="0.001" class="adsr-slider" orient="vertical">
      <label>R</label>
    </div>
  </div>

</div>
              <div class="module master-module">
                <div class="module-title master">MASTER</div>
                
  <!-- Updated POLY/MONO switch with split labels -->
  <div class="switch-container">
    <label class="switch-label switch-label-top">POLY</label>
    <div class="vertical-switch" id="voice-mode-switch"></div>
    <label class="switch-label switch-label-bottom">MONO</label>
  </div>
  
  <!-- Updated MULTI/LEGATO switch with split labels -->
  <div class="switch-container">
    <label class="switch-label switch-label-top">MULTI</label>
    <div class="vertical-switch" id="trigger-mode-switch"></div>
    <label class="switch-label switch-label-bottom">LEGATO</label>
  </div>
                  
                  <!-- Portamento controls -->
                  <div class="legato-controls">
                    <div class="porta-button-wrapper">
                      <div class="porta-button" id="portamento-switch">
                        <img src="control icons/portamento.svg" alt="Portamento" class="icon">
                      </div>
                      <label for="portamento-switch">PORTA</label>
                    </div>
                    
                    <!-- Glide Time Knob (unchanged) -->
                    <div class="knob-container">
                      <div class="knob" id="glide-time-knob"></div>
                      <label for="glide-time-knob">Glide</label>
                    </div>
                  </div>
  
                
                <!-- Master Volume -->
                <div class="knob-container">
                  <div class="knob" id="master-volume-knob"></div>
                  <label for="master-volume-knob">Volume</label>
                </div>
              </div>
      
     
        
  <!-- LOOPER Module -->
  <div class="module looper-module">
    <div class="module-title looper">LOOPER</div>
    
    <!-- Updated looper buttons container with icons -->
  <div class="looper-buttons-container">
    <div class="looper-button-with-label">
      <div class="looper-button record-button" id="looper-record-button">
        <img src="looper button icons/record 2.svg" alt="Record" class="icon">
      </div>
      <label for="looper-record-button" class="looper-label">REC</label>
    </div>
    
    <div class="looper-button-with-label">
      <div class="looper-button record-button" id="looper-play-button">
        <img src="looper button icons/play 1.svg" alt="Play" class="icon">
      </div>
      <label for="looper-play-button" class="looper-label">PLAY</label>
    </div>
    
    <div class="looper-button-with-label">
      <div class="looper-button record-button" id="looper-additive-button">
        <img src="looper button icons/add 1.svg" alt="Add" class="icon">
      </div>
      <label for="looper-additive-button" class="looper-label">ADD</label>
    </div>
    
    <div class="looper-button-with-label">
      <div class="looper-button orange-button" id="looper-delete-button">
        <img src="looper button icons/delete.svg" alt="Delete" class="icon">
      </div>
      <label for="looper-delete-button" class="looper-label">DEL</label>
    </div>
    
    <div class="looper-button-with-label">
      <div class="looper-button orange-button" id="looper-undo-button">
        <img src="looper button icons/undo 1.svg" alt="Undo" class="icon">
      </div>
      <label for="looper-undo-button" class="looper-label">UNDO</label>
    </div>
    
    <div class="looper-button-with-label">
      <div class="looper-button orange-button" id="looper-redo-button">
        <img src="looper button icons/redo 1.svg" alt="Redo" class="icon">
      </div>
      <label for="looper-redo-button" class="looper-label">REDO</label>
    </div>
  </div>
    
    <div class="looper-columns">
      <!-- Column 1 -->
      <div class="looper-column">
        <!-- Layers knob (yellow, 8 notches) -->
        <div class="layers-knob-container">
          <div class="layers-markers">
            <div class="layer-marker" style="transform: rotate(-150deg) translateY(-30px) rotate(150deg);">1</div>
            <div class="layer-marker" style="transform: rotate(-107.14deg) translateY(-30px) rotate(107.14deg);">2</div>
            <div class="layer-marker" style="transform: rotate(-64.29deg) translateY(-30px) rotate(64.29deg);">3</div>
            <div class="layer-marker" style="transform: rotate(-21.43deg) translateY(-30px) rotate(21.43deg);">4</div>
            <div class="layer-marker" style="transform: rotate(21.43deg) translateY(-30px) rotate(-21.43deg);">5</div>
            <div class="layer-marker" style="transform: rotate(64.29deg) translateY(-30px) rotate(-64.29deg);">6</div>
            <div class="layer-marker" style="transform: rotate(107.14deg) translateY(-30px) rotate(-107.14deg);">7</div>
            <div class="layer-marker" style="transform: rotate(150deg) translateY(-30px) rotate(-150deg);">8</div>
          </div>
          <div class="shape-knob" id="looper-layers-knob" style="background-color: #E5AB5F; box-shadow: 0 0 0 4.2px #E5AB5F, 0 0 0 6px #35100B; bottom: 0px; margin-bottom: 17px; margin-top: 2px;"></div>
          <label for="looper-layers-knob"style="
          margin-bottom: 0px; font-size: 10px; font-weight: 750; font-variant-caps: all-small-caps;">Layers</label>
        </div>
        
        <!-- Start knob (red) -->
        <div class="knob-container">
          <div class="knob" id="looper-start-knob" style="background-color: #CF814D; box-shadow: 0 0 0 4.2px #CF814D, 0 0 0 6px #35100B;"></div>
          <label for="looper-start-knob">Start</label>
        </div>
        
        <!-- Speed knob (blue) -->
        <div class="knob-container">
          <div class="knob" id="looper-speed-knob" style="background-color: #BA5446; box-shadow: 0 0 0 4.2px #BA5446, 0 0 0 6px #35100B;"></div>
          <label for="looper-speed-knob">Speed</label>
        </div>
        
        <!-- Filter knob (green) -->
        <div class="knob-container">
          <div class="knob" id="looper-filter-knob" style="background-color: #4E658B; box-shadow: 0 0 0 4.2px #4E658B, 0 0 0 6px #35100B;"></div>
          <label for="looper-filter-knob">Filter</label>
        </div>
      </div>
      
      <!-- Column 2 -->
      <div class="looper-column">
        <!-- Volume knob (yellow) -->
        <div class="knob-container">
          <div class="knob" id="looper-volume-knob" style="background-color: #E5AB5F; box-shadow: 0 0 0 4.2px #E5AB5F, 0 0 0 6px #35100B;"></div>
          <label for="looper-volume-knob">Volume</label>
        </div>
        
        <!-- End knob (red) -->
        <div class="knob-container">
          <div class="knob" id="looper-end-knob" style="background-color: #CF814D; box-shadow: 0 0 0 4.2px #CF814D, 0 0 0 6px #35100B;"></div>
          <label for="looper-end-knob">End</label>
        </div>
        
        <!-- Dropouts knob (blue) -->
        <div class="knob-container">
          <div class="knob" id="looper-dropouts-knob" style="background-color: #BA5446; box-shadow: 0 0 0 4.2px #BA5446, 0 0 0 6px #35100B;"></div>
          <label for="looper-dropouts-knob">Dropouts</label>
        </div>
        
        <!-- Stutter knob (green) -->
        <div class="knob-container">
          <div class="knob" id="looper-stutter-knob" style="background-color: #4E658B; box-shadow: 0 0 0 4.2px #4E658B, 0 0 0 6px #35100B;"></div>
          <label for="looper-stutter-knob">Stutter</label>
        </div>
      </div>
      
      <!-- Column 3 -->
      <div class="looper-column">
        <!-- Lo-Fi knob (yellow) -->
        <div class="knob-container">
          <div class="knob" id="looper-lofi-knob" style="background-color: #E5AB5F; box-shadow: 0 0 0 4.2px #E5AB5F, 0 0 0 6px #35100B;"></div>
          <label for="looper-lofi-knob">Lo-Fi</label>
        </div>
        
        <!-- Repeats knob (red) -->
        <div class="knob-container">
          <div class="knob" id="looper-repeats-knob" style="background-color: #CF814D; box-shadow: 0 0 0 4.2px #CF814D, 0 0 0 6px #35100B;"></div>
          <label for="looper-repeats-knob">Repeats</label>
        </div>
        
        <!-- Jump knob (blue) -->
        <div class="knob-container">
          <div class="knob" id="looper-jump-knob" style="background-color: #BA5446; box-shadow: 0 0 0 4.2px #BA5446, 0 0 0 6px #35100B;"></div>
          <label for="looper-jump-knob">Jump</label>
        </div>
        
        <!-- Pitch knob (green) -->
        <div class="knob-container">
          <div class="knob" id="looper-pitch-knob" style="background-color: #4E658B; box-shadow: 0 0 0 4.2px #4E658B, 0 0 0 6px #35100B;"></div>
          <label for="looper-pitch-knob">Pitch</label>
        </div>
      </div>
    </div>
  </div>
  
  <!-- FX Module -->
  <div class="module fx-module">
    <div class="module-title fx">FX</div>
    
    <!-- Chorus Button -->
    <div class="chorus-button-container">
      <div class="chorus-button" id="chorus-button">
        <span class="chorus-indicator first">I</span>
        <span class="chorus-indicator second">I</span>
      </div>
      <label for="chorus-button" style="margin-top: 4.5px;">Chorus</label>
    </div>
    
    <!-- Knob Column -->
    <div class="fx-knobs-column">
      <!-- Overload knob (yellow) -->
      <div class="knob-container">
        <div class="knob" id="overload-knob" style="background-color: #BA5446; box-shadow: 0 0 0 4.2px #BA5446, 0 0 0 6px #35100B;"></div>
        <label for="overload-knob">Overload</label>
      </div>
      
      <!-- Cabinet knob (yellow) -->
      <div class="knob-container">
        <div class="knob" id="cabinet-knob" style="background-color: #BA5446; box-shadow: 0 0 0 4.2px #BA5446, 0 0 0 6px #35100B;"></div>
        <label for="cabinet-knob">Cabinet</label>
      </div>
      
      <!-- Loss knob (blue) -->
      <div class="knob-container">
        <div class="knob" id="loss-knob" style="background-color: #4E658B; box-shadow: 0 0 0 4.2px #4E658B, 0 0 0 6px #35100B;"></div>
        <label for="loss-knob">Loss</label>
      </div>
      
      <!-- Artifacts knob (blue) -->
      <div class="knob-container">
        <div class="knob" id="artifacts-knob" style="background-color: #4E658B; box-shadow: 0 0 0 4.2px #4E658B, 0 0 0 6px #35100B;"></div>
        <label for="artifacts-knob">Artifacts</label>
      </div>
    </div>
  </div>
  <!-- DELAY Module -->
  <div class="module delay-module">
    <div class="module-title delay">
      <div class="delay-title-section red-title"></div>
      <div class="delay-title-section orange-title"></div>
      <div class="delay-title-section yellow-title"></div>
      <div class="delay-title-section green-title"></div>
      <span class="delay-title-text">DELAY</span>
    </div>
    
    <div class="delay-sections">
      <!-- Red Section (Time) -->
      <div class="delay-section red-section">
        <div class="delay-slider-container">
          <div class="delay-slider-track"></div>
          <input type="range" class="delay-slider" min="0" max="100" value="50" orient="vertical">
          <label class="delay-slider-label">Time</label>
        </div>
        
        <!-- Switches for Reverse and Freeze -->
        <div class="delay-switches"style="
        margin-bottom: 21px;
    ">
          <div class="delay-switch-container">
            <div class="horizontal-switch" id="reverse-switch"></div>
            <label for="reverse-switch" class="delay-switch-label">Reverse</label>
          </div>
          
          <div class="delay-switch-container">
            <div class="horizontal-switch" id="freeze-switch"></div>
            <label for="freeze-switch" class="delay-switch-label">Freeze</label>
          </div>
        </div>
      </div>
      
      <!-- Orange Section (Length) -->
      <div class="delay-section orange-section">
        <div class="delay-slider-container">
          <div class="delay-slider-track"></div>
          <input type="range" class="delay-slider" min="0" max="100" value="50" orient="vertical">
          <label class="delay-slider-label">Length</label>
        </div>
        
        <!-- Low Cut knob -->
        <div class="knob-container">
          <div class="knob" id="low-cut-knob" style="background-color: #CF814D; box-shadow: 0 0 0 4.2px #CF814D, 0 0 0 6px #35100B;"></div>
          <label for="low-cut-knob">Low Cut</label>
        </div>
      </div>
      
      <!-- Yellow Section (Feedback) -->
      <div class="delay-section yellow-section">
        <div class="delay-slider-container">
          <div class="delay-slider-track"></div>
          <input type="range" class="delay-slider" min="0" max="100" value="50" orient="vertical">
          <label class="delay-slider-label">Feedback</label>
        </div>
        
        <!-- High Cut knob -->
        <div class="knob-container">
          <div class="knob" id="high-cut-knob" style="background-color: #BA5446; box-shadow: 0 0 0 4.2px #BA5446, 0 0 0 6px #35100B;"></div>
          <label for="high-cut-knob">High Cut</label>
        </div>
      </div>
      
      <!-- Green Section (Density) -->
      <div class="delay-section green-section">
        <div class="delay-slider-container">
          <div class="delay-slider-track"></div>
          <input type="range" class="delay-slider" min="0" max="100" value="50" orient="vertical">
          <label class="delay-slider-label">Density</label>
        </div>
        
        <!-- Mix knob -->
        <div class="knob-container">
          <div class="knob" id="mix-knob" style="background-color: #6B8F53; box-shadow: 0 0 0 4.2px #6B8F53, 0 0 0 6px #35100B;"></div>
          <label for="mix-knob">Mix</label>
        </div>
      </div>
    </div>
  </div>
          </div> <!-- End of synth-panel -->
          
          <!-- Keyboard -->
          <div class="keyboard" id="keyboard">
              <!-- Keys will be generated by JavaScript -->
          </div>
          
          <div class="voice-monitor">
              <h3>Active Voices: <span id="voice-count">0</span>/6</h3>
              <div id="voice-display"></div>
          </div>
      </div>
    

    <!-- JavaScript Modules -->
     <link rel="modulepreload" href="js/moog-filter-processor.js">
    <script src="https://unpkg.com/tone"></script>
    <script type="module" src="js/main.js"></script>
</body>
</html><|MERGE_RESOLUTION|>--- conflicted
+++ resolved
@@ -737,10 +737,6 @@
     </div>
   </div>
               <!-- ADSR Module -->
-<<<<<<< HEAD
-<div class="module" style="grid-column: span 2;">
-  <div class="module-title adsr">ADSR Envelope</div>
-=======
               <div class="module" style="grid-column: span 2;">
                 <div class="module-title adsr">ADSR Envelope</div>
                 
@@ -775,7 +771,6 @@
                 </div>
               </div>
               
->>>>>>> 4ce6c20e
   
   <div class="adsr-graph" id="adsr-visualization">
     <div class="adsr-line"></div>
